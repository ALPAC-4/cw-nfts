use crate::error::ContractError;
use crate::msg::{ConfigResponse, ExecuteMsg, InstantiateMsg, QueryMsg};
use crate::state::{Config, CONFIG};
#[cfg(not(feature = "library"))]
use cosmwasm_std::entry_point;
use cosmwasm_std::{
<<<<<<< HEAD
    to_binary, Addr, Binary, CosmosMsg, Deps, DepsMut, Empty, Env, MessageInfo, Reply, ReplyOn,
    Response, StdResult, SubMsg, Uint128, WasmMsg,
=======
    to_binary, Addr, Binary, Deps, DepsMut, Env, MessageInfo, Reply, ReplyOn, Response, StdResult,
    SubMsg, Uint128, WasmMsg,
>>>>>>> 342120f5
};
use cw2::set_contract_version;
use cw20::Cw20ReceiveMsg;
use cw721_base::{
    helpers::Cw721Contract, msg::ExecuteMsg as Cw721ExecuteMsg,
    msg::InstantiateMsg as Cw721InstantiateMsg, Extension, MintMsg,
};
use cw_utils::parse_reply_instantiate_data;

// version info for migration info
const CONTRACT_NAME: &str = "crates.io:cw721-fixed-price";
const CONTRACT_VERSION: &str = env!("CARGO_PKG_VERSION");

const INSTANTIATE_TOKEN_REPLY_ID: u64 = 1;

#[cfg_attr(not(feature = "library"), entry_point)]
pub fn instantiate(
    deps: DepsMut,
    env: Env,
    info: MessageInfo,
    msg: InstantiateMsg,
) -> Result<Response, ContractError> {
    set_contract_version(deps.storage, CONTRACT_NAME, CONTRACT_VERSION)?;

    if msg.unit_price == Uint128::new(0) {
        return Err(ContractError::InvalidUnitPrice {});
    }

    if msg.max_tokens == 0 {
        return Err(ContractError::InvalidMaxTokens {});
    }

    let config = Config {
        cw721_address: None,
        cw20_address: msg.cw20_address,
        unit_price: msg.unit_price,
        max_tokens: msg.max_tokens,
        owner: info.sender,
        name: msg.name.clone(),
        symbol: msg.symbol.clone(),
        token_uri: msg.token_uri.clone(),
        extension: msg.extension.clone(),
        unused_token_id: 0,
    };

    CONFIG.save(deps.storage, &config)?;

    let sub_msg: Vec<SubMsg> = vec![SubMsg {
        msg: WasmMsg::Instantiate {
            code_id: msg.token_code_id,
            msg: to_binary(&Cw721InstantiateMsg {
                name: msg.name.clone(),
                symbol: msg.symbol,
                minter: env.contract.address.to_string(),
            })?,
            funds: vec![],
            admin: None,
            label: String::from("Instantiate fixed price NFT contract"),
        }
        .into(),
        id: INSTANTIATE_TOKEN_REPLY_ID,
        gas_limit: None,
        reply_on: ReplyOn::Success,
    }];

    Ok(Response::new().add_submessages(sub_msg))
}

// Reply callback triggered from cw721 contract instantiation
#[cfg_attr(not(feature = "library"), entry_point)]
pub fn reply(deps: DepsMut, _env: Env, msg: Reply) -> Result<Response, ContractError> {
    let mut config: Config = CONFIG.load(deps.storage)?;

    if config.cw721_address != None {
        return Err(ContractError::Cw721AlreadyLinked {});
    }

    if msg.id != INSTANTIATE_TOKEN_REPLY_ID {
        return Err(ContractError::InvalidTokenReplyId {});
    }

    let reply = parse_reply_instantiate_data(msg).unwrap();
    config.cw721_address = Addr::unchecked(reply.contract_address).into();
    CONFIG.save(deps.storage, &config)?;

    Ok(Response::new())
}

#[cfg_attr(not(feature = "library"), entry_point)]
pub fn query(deps: Deps, _env: Env, msg: QueryMsg) -> StdResult<Binary> {
    match msg {
        QueryMsg::GetConfig {} => to_binary(&query_config(deps)?),
    }
}

fn query_config(deps: Deps) -> StdResult<ConfigResponse> {
    let config = CONFIG.load(deps.storage)?;
    Ok(ConfigResponse {
        owner: config.owner,
        cw20_address: config.cw20_address,
        cw721_address: config.cw721_address,
        max_tokens: config.max_tokens,
        unit_price: config.unit_price,
        name: config.name,
        symbol: config.symbol,
        token_uri: config.token_uri,
        extension: config.extension,
        unused_token_id: config.unused_token_id,
    })
}

#[cfg_attr(not(feature = "library"), entry_point)]
pub fn execute(
    deps: DepsMut,
    _env: Env,
    info: MessageInfo,
    msg: ExecuteMsg,
) -> Result<Response, ContractError> {
    match msg {
        ExecuteMsg::Receive(Cw20ReceiveMsg {
            sender,
            amount,
            msg,
        }) => execute_receive(deps, info, sender, amount, msg),
    }
}

pub fn execute_receive(
    deps: DepsMut,
    info: MessageInfo,
    sender: String,
    amount: Uint128,
    _msg: Binary,
) -> Result<Response, ContractError> {
    let mut config = CONFIG.load(deps.storage)?;
    if config.cw20_address != info.sender {
        return Err(ContractError::UnauthorizedTokenContract {});
    }

    if config.cw721_address == None {
        return Err(ContractError::Uninitialized {});
    }

    if config.unused_token_id >= config.max_tokens {
        return Err(ContractError::SoldOut {});
    }

    if amount != config.unit_price {
        return Err(ContractError::WrongPaymentAmount {});
    }

    let mint_msg = Cw721ExecuteMsg::<Extension, Empty>::Mint(MintMsg::<Extension> {
        token_id: config.unused_token_id.to_string(),
        owner: sender,
        token_uri: config.token_uri.clone().into(),
        extension: config.extension.clone(),
    });

    match config.cw721_address.clone() {
        Some(cw721) => {
            let callback = Cw721Contract(cw721).call(mint_msg)?;
            config.unused_token_id += 1;
            CONFIG.save(deps.storage, &config)?;

            Ok(Response::new().add_message(callback))
        }
        None => Err(ContractError::Cw721NotLinked {}),
    }
}

#[cfg(test)]
mod tests {
    use super::*;
    use cosmwasm_std::testing::{mock_dependencies, mock_env, mock_info, MOCK_CONTRACT_ADDR};
    use cosmwasm_std::{from_binary, to_binary, CosmosMsg, SubMsgResponse, SubMsgResult};
    use prost::Message;

    const NFT_CONTRACT_ADDR: &str = "nftcontract";

    // Type for replies to contract instantiate messes
    #[derive(Clone, PartialEq, Message)]
    struct MsgInstantiateContractResponse {
        #[prost(string, tag = "1")]
        pub contract_address: ::prost::alloc::string::String,
        #[prost(bytes, tag = "2")]
        pub data: ::prost::alloc::vec::Vec<u8>,
    }

    #[test]
    fn initialization() {
        let mut deps = mock_dependencies();
        let msg = InstantiateMsg {
            owner: Addr::unchecked("owner"),
            max_tokens: 1,
            unit_price: Uint128::new(1),
            name: String::from("SYNTH"),
            symbol: String::from("SYNTH"),
            token_code_id: 10u64,
            cw20_address: Addr::unchecked(MOCK_CONTRACT_ADDR),
            token_uri: String::from("https://ipfs.io/ipfs/Q"),
            extension: None,
        };

        let info = mock_info("owner", &[]);
        let res = instantiate(deps.as_mut(), mock_env(), info.clone(), msg.clone()).unwrap();

        instantiate(deps.as_mut(), mock_env(), info, msg.clone()).unwrap();

        assert_eq!(
            res.messages,
            vec![SubMsg {
                msg: WasmMsg::Instantiate {
                    code_id: msg.token_code_id,
                    msg: to_binary(&Cw721InstantiateMsg {
                        name: msg.name.clone(),
                        symbol: msg.symbol.clone(),
                        minter: MOCK_CONTRACT_ADDR.to_string(),
                    })
                    .unwrap(),
                    funds: vec![],
                    admin: None,
                    label: String::from("Instantiate fixed price NFT contract"),
                }
                .into(),
                id: INSTANTIATE_TOKEN_REPLY_ID,
                gas_limit: None,
                reply_on: ReplyOn::Success,
            }]
        );

        let instantiate_reply = MsgInstantiateContractResponse {
            contract_address: "nftcontract".to_string(),
            data: vec![2u8; 32769],
        };
        let mut encoded_instantiate_reply =
            Vec::<u8>::with_capacity(instantiate_reply.encoded_len());
        instantiate_reply
            .encode(&mut encoded_instantiate_reply)
            .unwrap();

        let reply_msg = Reply {
            id: INSTANTIATE_TOKEN_REPLY_ID,
            result: SubMsgResult::Ok(SubMsgResponse {
                events: vec![],
                data: Some(encoded_instantiate_reply.into()),
            }),
        };
        reply(deps.as_mut(), mock_env(), reply_msg).unwrap();

        let query_msg = QueryMsg::GetConfig {};
        let res = query(deps.as_ref(), mock_env(), query_msg).unwrap();
        let config: Config = from_binary(&res).unwrap();
        assert_eq!(
            config,
            Config {
                owner: Addr::unchecked("owner"),
                cw20_address: msg.cw20_address,
                cw721_address: Some(Addr::unchecked(NFT_CONTRACT_ADDR)),
                max_tokens: msg.max_tokens,
                unit_price: msg.unit_price,
                name: msg.name,
                symbol: msg.symbol,
                token_uri: msg.token_uri,
                extension: None,
                unused_token_id: 0
            }
        );
    }

    #[test]
    fn invalid_unit_price() {
        let mut deps = mock_dependencies();
        let msg = InstantiateMsg {
            owner: Addr::unchecked("owner"),
            max_tokens: 1,
            unit_price: Uint128::new(0),
            name: String::from("SYNTH"),
            symbol: String::from("SYNTH"),
            token_code_id: 10u64,
            cw20_address: Addr::unchecked(MOCK_CONTRACT_ADDR),
            token_uri: String::from("https://ipfs.io/ipfs/Q"),
            extension: None,
        };

        let info = mock_info("owner", &[]);
        let err = instantiate(deps.as_mut(), mock_env(), info, msg).unwrap_err();

        match err {
            ContractError::InvalidUnitPrice {} => {}
            e => panic!("unexpected error: {}", e),
        }
    }

    #[test]
    fn invalid_max_tokens() {
        let mut deps = mock_dependencies();
        let msg = InstantiateMsg {
            owner: Addr::unchecked("owner"),
            max_tokens: 0,
            unit_price: Uint128::new(1),
            name: String::from("SYNTH"),
            symbol: String::from("SYNTH"),
            token_code_id: 10u64,
            cw20_address: Addr::unchecked(MOCK_CONTRACT_ADDR),
            token_uri: String::from("https://ipfs.io/ipfs/Q"),
            extension: None,
        };

        let info = mock_info("owner", &[]);
        let err = instantiate(deps.as_mut(), mock_env(), info, msg).unwrap_err();

        match err {
            ContractError::InvalidMaxTokens {} => {}
            e => panic!("unexpected error: {}", e),
        }
    }

    #[test]
    fn mint() {
        let mut deps = mock_dependencies();
        let msg = InstantiateMsg {
            owner: Addr::unchecked("owner"),
            max_tokens: 1,
            unit_price: Uint128::new(1),
            name: String::from("SYNTH"),
            symbol: String::from("SYNTH"),
            token_code_id: 10u64,
            cw20_address: Addr::unchecked(MOCK_CONTRACT_ADDR),
            token_uri: String::from("https://ipfs.io/ipfs/Q"),
            extension: None,
        };

        let info = mock_info("owner", &[]);
        instantiate(deps.as_mut(), mock_env(), info, msg).unwrap();
        let instantiate_reply = MsgInstantiateContractResponse {
            contract_address: NFT_CONTRACT_ADDR.to_string(),
            data: vec![2u8; 32769],
        };
        let mut encoded_instantiate_reply =
            Vec::<u8>::with_capacity(instantiate_reply.encoded_len());
        instantiate_reply
            .encode(&mut encoded_instantiate_reply)
            .unwrap();

        let reply_msg = Reply {
            id: INSTANTIATE_TOKEN_REPLY_ID,
            result: SubMsgResult::Ok(SubMsgResponse {
                events: vec![],
                data: Some(encoded_instantiate_reply.into()),
            }),
        };
        reply(deps.as_mut(), mock_env(), reply_msg).unwrap();

        let msg = ExecuteMsg::Receive(Cw20ReceiveMsg {
            sender: String::from("minter"),
            amount: Uint128::new(1),
            msg: [].into(),
        });

        let info = mock_info(MOCK_CONTRACT_ADDR, &[]);
        let res = execute(deps.as_mut(), mock_env(), info, msg).unwrap();

        let mint_msg = Cw721ExecuteMsg::<Extension, Empty>::Mint(MintMsg::<Extension> {
            token_id: String::from("0"),
            owner: String::from("minter"),
            token_uri: Some(String::from("https://ipfs.io/ipfs/Q")),
            extension: None,
        });

        assert_eq!(
            res.messages[0],
            SubMsg {
                msg: CosmosMsg::Wasm(WasmMsg::Execute {
                    contract_addr: NFT_CONTRACT_ADDR.to_string(),
                    msg: to_binary(&mint_msg).unwrap(),
                    funds: vec![],
                }),
                id: 0,
                gas_limit: None,
                reply_on: ReplyOn::Never,
            }
        );
    }

    #[test]
    fn invalid_reply_id() {
        let mut deps = mock_dependencies();
        let msg = InstantiateMsg {
            owner: Addr::unchecked("owner"),
            max_tokens: 1,
            unit_price: Uint128::new(1),
            name: String::from("SYNTH"),
            symbol: String::from("SYNTH"),
            token_code_id: 10u64,
            cw20_address: Addr::unchecked(MOCK_CONTRACT_ADDR),
            token_uri: String::from("https://ipfs.io/ipfs/Q"),
            extension: None,
        };

        let info = mock_info("owner", &[]);
        instantiate(deps.as_mut(), mock_env(), info, msg).unwrap();
        let instantiate_reply = MsgInstantiateContractResponse {
            contract_address: NFT_CONTRACT_ADDR.to_string(),
            data: vec![2u8; 32769],
        };
        let mut encoded_instantiate_reply =
            Vec::<u8>::with_capacity(instantiate_reply.encoded_len());
        instantiate_reply
            .encode(&mut encoded_instantiate_reply)
            .unwrap();

        let reply_msg = Reply {
            id: 10,
            result: SubMsgResult::Ok(SubMsgResponse {
                events: vec![],
                data: Some(encoded_instantiate_reply.into()),
            }),
        };
        let err = reply(deps.as_mut(), mock_env(), reply_msg).unwrap_err();
        match err {
            ContractError::InvalidTokenReplyId {} => {}
            e => panic!("unexpected error: {}", e),
        }
    }

    #[test]
    fn cw721_already_linked() {
        let mut deps = mock_dependencies();
        let msg = InstantiateMsg {
            owner: Addr::unchecked("owner"),
            max_tokens: 1,
            unit_price: Uint128::new(1),
            name: String::from("SYNTH"),
            symbol: String::from("SYNTH"),
            token_code_id: 10u64,
            cw20_address: Addr::unchecked(MOCK_CONTRACT_ADDR),
            token_uri: String::from("https://ipfs.io/ipfs/Q"),
            extension: None,
        };

        let info = mock_info("owner", &[]);
        instantiate(deps.as_mut(), mock_env(), info, msg).unwrap();
        let instantiate_reply = MsgInstantiateContractResponse {
            contract_address: NFT_CONTRACT_ADDR.to_string(),
            data: vec![2u8; 32769],
        };
        let mut encoded_instantiate_reply =
            Vec::<u8>::with_capacity(instantiate_reply.encoded_len());
        instantiate_reply
            .encode(&mut encoded_instantiate_reply)
            .unwrap();

        let reply_msg = Reply {
            id: 1,
            result: SubMsgResult::Ok(SubMsgResponse {
                events: vec![],
                data: Some(encoded_instantiate_reply.into()),
            }),
        };
        reply(deps.as_mut(), mock_env(), reply_msg.clone()).unwrap();

        let err = reply(deps.as_mut(), mock_env(), reply_msg).unwrap_err();
        match err {
            ContractError::Cw721AlreadyLinked {} => {}
            e => panic!("unexpected error: {}", e),
        }
    }

    #[test]
    fn sold_out() {
        let mut deps = mock_dependencies();
        let msg = InstantiateMsg {
            owner: Addr::unchecked("owner"),
            max_tokens: 1,
            unit_price: Uint128::new(1),
            name: String::from("SYNTH"),
            symbol: String::from("SYNTH"),
            token_code_id: 10u64,
            cw20_address: Addr::unchecked(MOCK_CONTRACT_ADDR),
            token_uri: String::from("https://ipfs.io/ipfs/Q"),
            extension: None,
        };

        let info = mock_info("owner", &[]);
        instantiate(deps.as_mut(), mock_env(), info, msg).unwrap();
        let instantiate_reply = MsgInstantiateContractResponse {
            contract_address: NFT_CONTRACT_ADDR.to_string(),
            data: vec![2u8; 32769],
        };
        let mut encoded_instantiate_reply =
            Vec::<u8>::with_capacity(instantiate_reply.encoded_len());
        instantiate_reply
            .encode(&mut encoded_instantiate_reply)
            .unwrap();

        let reply_msg = Reply {
            id: INSTANTIATE_TOKEN_REPLY_ID,
            result: SubMsgResult::Ok(SubMsgResponse {
                events: vec![],
                data: Some(encoded_instantiate_reply.into()),
            }),
        };
        reply(deps.as_mut(), mock_env(), reply_msg).unwrap();

        let msg = ExecuteMsg::Receive(Cw20ReceiveMsg {
            sender: String::from("minter"),
            amount: Uint128::new(1),
            msg: [].into(),
        });
        let info = mock_info(MOCK_CONTRACT_ADDR, &[]);

        // Max mint is 1, so second mint request should fail
        execute(deps.as_mut(), mock_env(), info.clone(), msg.clone()).unwrap();
        let err = execute(deps.as_mut(), mock_env(), info, msg).unwrap_err();

        match err {
            ContractError::SoldOut {} => {}
            e => panic!("unexpected error: {}", e),
        }
    }

    #[test]
    fn uninitialized() {
        // Config has not been fully initialized with nft contract address via instantiation reply
        let mut deps = mock_dependencies();
        let msg = InstantiateMsg {
            owner: Addr::unchecked("owner"),
            max_tokens: 1,
            unit_price: Uint128::new(1),
            name: String::from("SYNTH"),
            symbol: String::from("SYNTH"),
            token_code_id: 10u64,
            cw20_address: Addr::unchecked(MOCK_CONTRACT_ADDR),
            token_uri: String::from("https://ipfs.io/ipfs/Q"),
            extension: None,
        };

        let info = mock_info("owner", &[]);
        instantiate(deps.as_mut(), mock_env(), info, msg).unwrap();

        // Test token transfer when nft contract has not been linked

        let msg = ExecuteMsg::Receive(Cw20ReceiveMsg {
            sender: String::from("minter"),
            amount: Uint128::new(1),
            msg: [].into(),
        });
        let info = mock_info(MOCK_CONTRACT_ADDR, &[]);

        let err = execute(deps.as_mut(), mock_env(), info, msg).unwrap_err();
        match err {
            ContractError::Uninitialized {} => {}
            e => panic!("unexpected error: {}", e),
        }
    }

    #[test]
    fn unauthorized_token() {
        let mut deps = mock_dependencies();
        let msg = InstantiateMsg {
            owner: Addr::unchecked("owner"),
            max_tokens: 1,
            unit_price: Uint128::new(1),
            name: String::from("SYNTH"),
            symbol: String::from("SYNTH"),
            token_code_id: 10u64,
            cw20_address: Addr::unchecked(MOCK_CONTRACT_ADDR),
            token_uri: String::from("https://ipfs.io/ipfs/Q"),
            extension: None,
        };

        let info = mock_info("owner", &[]);
        instantiate(deps.as_mut(), mock_env(), info, msg).unwrap();

        // Link nft token contract using reply

        let instantiate_reply = MsgInstantiateContractResponse {
            contract_address: NFT_CONTRACT_ADDR.to_string(),
            data: vec![2u8; 32769],
        };
        let mut encoded_instantiate_reply =
            Vec::<u8>::with_capacity(instantiate_reply.encoded_len());
        instantiate_reply
            .encode(&mut encoded_instantiate_reply)
            .unwrap();

        let reply_msg = Reply {
            id: INSTANTIATE_TOKEN_REPLY_ID,
            result: SubMsgResult::Ok(SubMsgResponse {
                events: vec![],
                data: Some(encoded_instantiate_reply.into()),
            }),
        };
        reply(deps.as_mut(), mock_env(), reply_msg).unwrap();

        // Test token transfer from invalid token contract
        let msg = ExecuteMsg::Receive(Cw20ReceiveMsg {
            sender: String::from("minter"),
            amount: Uint128::new(1),
            msg: [].into(),
        });
        let info = mock_info("unauthorized-token", &[]);
        let err = execute(deps.as_mut(), mock_env(), info, msg).unwrap_err();

        match err {
            ContractError::UnauthorizedTokenContract {} => {}
            e => panic!("unexpected error: {}", e),
        }
    }

    #[test]
    fn wrong_amount() {
        let mut deps = mock_dependencies();
        let msg = InstantiateMsg {
            owner: Addr::unchecked("owner"),
            max_tokens: 1,
            unit_price: Uint128::new(1),
            name: String::from("SYNTH"),
            symbol: String::from("SYNTH"),
            token_code_id: 10u64,
            cw20_address: Addr::unchecked(MOCK_CONTRACT_ADDR),
            token_uri: String::from("https://ipfs.io/ipfs/Q"),
            extension: None,
        };

        let info = mock_info("owner", &[]);
        instantiate(deps.as_mut(), mock_env(), info, msg).unwrap();

        // Link nft token contract using reply

        let instantiate_reply = MsgInstantiateContractResponse {
            contract_address: NFT_CONTRACT_ADDR.to_string(),
            data: vec![2u8; 32769],
        };
        let mut encoded_instantiate_reply =
            Vec::<u8>::with_capacity(instantiate_reply.encoded_len());
        instantiate_reply
            .encode(&mut encoded_instantiate_reply)
            .unwrap();

        let reply_msg = Reply {
            id: INSTANTIATE_TOKEN_REPLY_ID,
            result: SubMsgResult::Ok(SubMsgResponse {
                events: vec![],
                data: Some(encoded_instantiate_reply.into()),
            }),
        };
        reply(deps.as_mut(), mock_env(), reply_msg).unwrap();

        // Test token transfer from invalid token contract
        let msg = ExecuteMsg::Receive(Cw20ReceiveMsg {
            sender: String::from("minter"),
            amount: Uint128::new(100),
            msg: [].into(),
        });
        let info = mock_info(MOCK_CONTRACT_ADDR, &[]);
        let err = execute(deps.as_mut(), mock_env(), info, msg).unwrap_err();

        match err {
            ContractError::WrongPaymentAmount {} => {}
            e => panic!("unexpected error: {}", e),
        }
    }
}<|MERGE_RESOLUTION|>--- conflicted
+++ resolved
@@ -4,13 +4,8 @@
 #[cfg(not(feature = "library"))]
 use cosmwasm_std::entry_point;
 use cosmwasm_std::{
-<<<<<<< HEAD
     to_binary, Addr, Binary, CosmosMsg, Deps, DepsMut, Empty, Env, MessageInfo, Reply, ReplyOn,
     Response, StdResult, SubMsg, Uint128, WasmMsg,
-=======
-    to_binary, Addr, Binary, Deps, DepsMut, Env, MessageInfo, Reply, ReplyOn, Response, StdResult,
-    SubMsg, Uint128, WasmMsg,
->>>>>>> 342120f5
 };
 use cw2::set_contract_version;
 use cw20::Cw20ReceiveMsg;
